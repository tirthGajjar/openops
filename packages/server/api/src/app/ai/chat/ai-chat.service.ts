--- conflicted
+++ resolved
@@ -17,11 +17,7 @@
   return `${chatId}:history`;
 };
 
-<<<<<<< HEAD
-export const chatHistoryContextKey = (chatId: string): string => {
-=======
 const chatHistoryContextKey = (chatId: string): string => {
->>>>>>> d88c5590
   return `${chatId}:context:history`;
 };
 
@@ -106,11 +102,7 @@
 ): Promise<void> => {
   const chatLock = await distributedLock.acquireLock({
     key: `lock:${chatHistoryKey(chatId)}`,
-<<<<<<< HEAD
-    timeout: 10000,
-=======
     timeout: LOCK_EXPIRE_TIME,
->>>>>>> d88c5590
   });
 
   try {
@@ -147,11 +139,7 @@
 ): Promise<CoreMessage[]> {
   const historyLock = await distributedLock.acquireLock({
     key: `lock:${chatHistoryContextKey(chatId)}`,
-<<<<<<< HEAD
-    timeout: 30000,
-=======
     timeout: LOCK_EXPIRE_TIME,
->>>>>>> d88c5590
   });
 
   try {
