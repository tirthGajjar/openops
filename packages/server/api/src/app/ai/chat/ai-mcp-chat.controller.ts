--- conflicted
+++ resolved
@@ -40,14 +40,10 @@
 import { summarizeMessages } from './ai-message-history-summarizer';
 import { generateMessageId } from './ai-message-id-generator';
 import { getMcpSystemPrompt } from './prompts.service';
-<<<<<<< HEAD
 
 const maxRecursionDepth = system.getNumberOrThrow(
   AppSystemProp.MAX_LLM_CALLS_WITHOUT_INTERACTION,
 );
-=======
-const MAX_RECURSION_DEPTH = 10;
->>>>>>> fd3f039d
 
 export const aiMCPChatController: FastifyPluginAsyncTypebox = async (app) => {
   app.post(
