import { FastifyPluginAsyncTypebox } from '@fastify/type-provider-typebox';
import { getAiProviderLanguageModel } from '@openops/common';
<<<<<<< HEAD
import { AppSystemProp, logger, system } from '@openops/server-shared';
=======
import { encryptUtils, logger } from '@openops/server-shared';
>>>>>>> 52fbda46
import {
  AiConfig,
  DeleteChatHistoryRequest,
  NewMessageRequest,
  OpenChatMCPRequest,
  OpenChatResponse,
  openOpsId,
  PrincipalType,
} from '@openops/shared';
import {
  CoreMessage,
  createDataStream,
  DataStreamWriter,
  LanguageModel,
  pipeDataStreamToResponse,
  streamText,
  StreamTextResult,
  ToolSet,
} from 'ai';
import { StatusCodes } from 'http-status-codes';
<<<<<<< HEAD
import { ServerResponse } from 'node:http';
import { Readable } from 'node:stream';
import { encryptUtils } from '../../helper/encryption';
=======
>>>>>>> 52fbda46
import {
  sendAiChatFailureEvent,
  sendAiChatMessageSendEvent,
} from '../../telemetry/event-models/ai';
import { aiConfigService } from '../config/ai-config.service';
import { getMCPTools } from '../mcp/mcp-tools';
import {
  appendMessagesToChatHistory,
  appendMessagesToSummarizedChatHistory,
  createChatContext,
  deleteChatHistory,
  deleteSummarizedChatHistory,
  generateChatIdForMCP,
  getChatContext,
  getChatHistory,
  getSummarizedChatHistory,
} from './ai-chat.service';
import { summarizeMessages } from './ai-message-history-summarizer';
import { generateMessageId } from './ai-message-id-generator';
import { getMcpSystemPrompt } from './prompts.service';
import { selectRelevantTools } from './tools.service';

const maxRecursionDepth = system.getNumberOrThrow(
  AppSystemProp.MAX_LLM_CALLS_WITHOUT_INTERACTION,
);

export const aiMCPChatController: FastifyPluginAsyncTypebox = async (app) => {
  app.post(
    '/open',
    OpenChatOptions,
    async (request, reply): Promise<OpenChatResponse> => {
      const { chatId: inputChatId } = request.body;
      const { id: userId } = request.principal;

      if (inputChatId) {
        const existingContext = await getChatContext(inputChatId);

        if (existingContext) {
          const messages = await getChatHistory(inputChatId);
          return reply.code(200).send({
            chatId: inputChatId,
            messages,
          });
        }
      }

      const newChatId = openOpsId();
      const chatId = generateChatIdForMCP({ chatId: newChatId, userId });
      const chatContext = { chatId: newChatId };

      await createChatContext(chatId, chatContext);
      const messages = await getChatHistory(chatId);

      return reply.code(200).send({
        chatId,
        messages,
      });
    },
  );
  app.post('/', NewMessageOptions, async (request, reply) => {
    const chatId = request.body.chatId;
    const projectId = request.principal.projectId;
    const chatContext = await getChatContext(chatId);
    if (!chatContext) {
      return reply
        .code(404)
        .send('No chat session found for the provided chat ID.');
    }

    const aiConfig = await aiConfigService.getActiveConfigWithApiKey(projectId);
    if (!aiConfig) {
      return reply
        .code(404)
        .send('No active AI configuration found for the project.');
    }

    const apiKey = encryptUtils.decryptString(JSON.parse(aiConfig.apiKey));
    const languageModel = await getAiProviderLanguageModel({
      apiKey,
      model: aiConfig.model,
      provider: aiConfig.provider,
      providerSettings: aiConfig.providerSettings,
    });

    const newMessage: CoreMessage = {
      role: 'user',
      content: request.body.message,
    };

    await appendMessagesToChatHistory(chatId, [newMessage]);
    await appendMessagesToSummarizedChatHistory(chatId, [newMessage]);

    const tools = await getMCPTools();
    const filteredTools = await selectRelevantTools({
      messages,
      tools,
      languageModel,
      aiConfig,
    });

    const isAnalyticsLoaded = Object.keys(filteredTools ?? {}).some((key) =>
      key.includes('superset'),
    );
    const isTablesLoaded = Object.keys(filteredTools ?? {}).some((key) =>
      key.includes('table'),
    );

    const systemPrompt = await getMcpSystemPrompt({
      isAnalyticsLoaded,
      isTablesLoaded,
    });
<<<<<<< HEAD
    // logger.debug({ systemPrompt }, 'systemPrompt');

    const retries = { currentIteration: 0 };
    // const dataStream = createDataStream({
    //   execute: async (dataStreamWriter) => {
    //     logger.debug('Send user message to LLM.');
    //     await streamMessages(
    //       dataStreamWriter,
    //       languageModel,
    //       systemPrompt,
    //       aiConfig,
    //       chatId,
    //       tools,
    //       retries,
    //     );
    //   },
    //   onError: (error) => {
    //     const errorMessage =
    //       error instanceof Error ? error.message : String(error);
    //     if (retries.currentIteration < 2) {
    //       return '';
    //     }
    //
    //     endStreamWithErrorMessage(reply.raw, errorMessage);
    //     logger.debug(errorMessage, error);
    //     return '';
    //   },
    // });
    //
    // void reply.header('X-Vercel-AI-Data-Stream', 'v1');
    // void reply.header('Content-Type', 'text/plain; charset=utf-8');
    //
    // const nodeStream = Readable.fromWeb(dataStream as any);
    //
    // return reply.send(nodeStream);
=======
>>>>>>> 52fbda46

    pipeDataStreamToResponse(reply.raw, {
      execute: async (dataStreamWriter) => {
        logger.debug('Send user message to LLM.');
        await streamMessages(
          dataStreamWriter,
          languageModel,
          systemPrompt,
          aiConfig,
          chatId,
<<<<<<< HEAD
          tools,
          retries,
=======
          filteredTools,
>>>>>>> 52fbda46
        );
      },
      onError: (error) => {
        const errorMessage =
          error instanceof Error ? error.message : String(error);
        if (retries.currentIteration < 2) {
          return '';
        }

        endStreamWithErrorMessage(reply.raw, errorMessage);
        logger.debug(errorMessage, error);
        return '';
      },
    });

    // sendAiChatMessageSendEvent({
    //   projectId,
    //   userId: request.principal.id,
    //   chatId,
    //   provider: aiConfig.provider,
    // });
  });

  app.delete('/:chatId', DeleteChatOptions, async (request, reply) => {
    const { chatId } = request.params;

    try {
      await deleteChatHistory(chatId);
      await deleteSummarizedChatHistory(chatId);
      return await reply.code(StatusCodes.OK).send();
    } catch (error) {
      logger.error('Failed to delete chat history with error: ', error);
      return reply.code(StatusCodes.INTERNAL_SERVER_ERROR).send({
        message: 'Failed to delete chat history',
      });
    }
  });
};

const OpenChatOptions = {
  config: {
    allowedPrincipals: [PrincipalType.USER],
  },
  schema: {
    tags: ['ai', 'ai-chat-mcp'],
    description:
      'Opens a chat session, either starting fresh or resuming prior messages if the conversation has history.',
    body: OpenChatMCPRequest,
  },
};

const NewMessageOptions = {
  config: {
    allowedPrincipals: [PrincipalType.USER],
  },
  schema: {
    tags: ['ai', 'ai-chat-mcp'],
    description: 'Sends a message to the chat session',
    body: NewMessageRequest,
  },
};

const DeleteChatOptions = {
  config: {
    allowedPrincipals: [PrincipalType.USER],
  },
  schema: {
    tags: ['ai', 'ai-chat-mcp'],
    description: 'Deletes chat history by chat ID.',
    params: DeleteChatHistoryRequest,
  },
};

async function streamMessages(
  dataStreamWriter: DataStreamWriter,
  languageModel: LanguageModel,
  systemPrompt: string,
  aiConfig: AiConfig,
  chatId: string,
<<<<<<< HEAD
  tools: ToolSet,
  retry: { currentIteration: number },
=======
  tools?: ToolSet,
>>>>>>> 52fbda46
): Promise<void> {
  let stepCount = 0;
  const chatHistory = await getSummarizedChatHistory(chatId);

  const result = streamText({
    model: languageModel,
    system: systemPrompt,
    messages: chatHistory,
    ...aiConfig.modelSettings,
    tools,
    toolChoice: 'auto',
    maxRetries: 1,
    maxSteps: maxRecursionDepth,
    async onStepFinish({ finishReason }): Promise<void> {
      stepCount++;
      if (finishReason !== 'stop' && stepCount >= maxRecursionDepth) {
        const message = `Maximum recursion depth (${maxRecursionDepth}) reached. Terminating recursion.`;
        endStreamWithErrorMessage(dataStreamWriter, message);
        logger.warn(message);
      }
    },
    async onError({ error }) {
      const errorMessage =
        error instanceof Error ? error.message : String(error);

      retry.currentIteration = retry.currentIteration + 1;
      if (errorMessage.includes('tokens') && retry.currentIteration < 2) {
        await appendMessagesToSummarizedChatHistory(
          chatId,
          [],
          async (existingMessages) => {
            const lastMessage = existingMessages.at(-1);

            const summary = await summarizeMessages(
              languageModel,
              aiConfig,
              existingMessages,
            );
            if (lastMessage && lastMessage.role === 'user') {
              summary.push(lastMessage);
            }

            return summary;
          },
        );

        await streamMessages(
          dataStreamWriter,
          languageModel,
          systemPrompt,
          aiConfig,
          chatId,
          tools,
          retry,
        );
      }
    },
    async onFinish({ response }): Promise<void> {
      await appendMessagesToChatHistory(chatId, response.messages);
      await appendMessagesToSummarizedChatHistory(chatId, response.messages);
    },
  });

  result.mergeIntoDataStream(dataStreamWriter);
}

function endStreamWithErrorMessage(
  dataStreamWriter: NodeJS.WritableStream | DataStreamWriter,
  message: string,
): void {
  dataStreamWriter.write(`f:{"messageId":"${generateMessageId()}"}\n`);

  dataStreamWriter.write(`0:"${message}"\n`);

  dataStreamWriter.write(
    `e:{"finishReason":"stop","usage":{"promptTokens":null,"completionTokens":null},"isContinued":false}\n`,
  );
  dataStreamWriter.write(
    `d:{"finishReason":"stop","usage":{"promptTokens":null,"completionTokens":null}}\n`,
  );
}<|MERGE_RESOLUTION|>--- conflicted
+++ resolved
@@ -1,10 +1,7 @@
 import { FastifyPluginAsyncTypebox } from '@fastify/type-provider-typebox';
 import { getAiProviderLanguageModel } from '@openops/common';
-<<<<<<< HEAD
 import { AppSystemProp, logger, system } from '@openops/server-shared';
-=======
 import { encryptUtils, logger } from '@openops/server-shared';
->>>>>>> 52fbda46
 import {
   AiConfig,
   DeleteChatHistoryRequest,
@@ -25,12 +22,8 @@
   ToolSet,
 } from 'ai';
 import { StatusCodes } from 'http-status-codes';
-<<<<<<< HEAD
 import { ServerResponse } from 'node:http';
 import { Readable } from 'node:stream';
-import { encryptUtils } from '../../helper/encryption';
-=======
->>>>>>> 52fbda46
 import {
   sendAiChatFailureEvent,
   sendAiChatMessageSendEvent,
@@ -142,7 +135,7 @@
       isAnalyticsLoaded,
       isTablesLoaded,
     });
-<<<<<<< HEAD
+
     // logger.debug({ systemPrompt }, 'systemPrompt');
 
     const retries = { currentIteration: 0 };
@@ -178,8 +171,6 @@
     // const nodeStream = Readable.fromWeb(dataStream as any);
     //
     // return reply.send(nodeStream);
-=======
->>>>>>> 52fbda46
 
     pipeDataStreamToResponse(reply.raw, {
       execute: async (dataStreamWriter) => {
@@ -190,12 +181,8 @@
           systemPrompt,
           aiConfig,
           chatId,
-<<<<<<< HEAD
-          tools,
+          filteredTools,
           retries,
-=======
-          filteredTools,
->>>>>>> 52fbda46
         );
       },
       onError: (error) => {
@@ -275,12 +262,8 @@
   systemPrompt: string,
   aiConfig: AiConfig,
   chatId: string,
-<<<<<<< HEAD
-  tools: ToolSet,
+  tools?: ToolSet,
   retry: { currentIteration: number },
-=======
-  tools?: ToolSet,
->>>>>>> 52fbda46
 ): Promise<void> {
   let stepCount = 0;
   const chatHistory = await getSummarizedChatHistory(chatId);
