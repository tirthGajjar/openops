import { BlockAuth, BlockPropValueSchema } from '@openops/blocks-framework';
import { getMicrosoftGraphClient } from './get-microsoft-graph-client';

export const microsoftTeamsAuth = BlockAuth.OAuth2({
  required: true,
<<<<<<< HEAD
  scope: [
    'openid',
    'email',
    'profile',
    'offline_access',
    'Channel.Create',
    'Channel.ReadBasic.All',
    'ChannelMessage.Send',
    'Team.ReadBasic.All',
    'Chat.ReadWrite',
    'User-Mail.ReadWrite.All',
  ],
=======
  scope: ['User.Read', 'ChannelMessage.Send', 'ChatMessage.Send'],
>>>>>>> fd3f039d
  authUrl: 'https://login.microsoftonline.com/common/oauth2/v2.0/authorize',
  tokenUrl: 'https://login.microsoftonline.com/common/oauth2/v2.0/token',
  validate: async ({ auth }) => {
    try {
      const authValue = auth as BlockPropValueSchema<typeof microsoftTeamsAuth>;
      const client = getMicrosoftGraphClient(authValue.access_token);

      await client.api('/me').get();
      return { valid: true };
    } catch (error) {
      return { valid: false, error: 'Invalid Credentials.' };
    }
  },
});<|MERGE_RESOLUTION|>--- conflicted
+++ resolved
@@ -3,22 +3,12 @@
 
 export const microsoftTeamsAuth = BlockAuth.OAuth2({
   required: true,
-<<<<<<< HEAD
   scope: [
-    'openid',
-    'email',
-    'profile',
-    'offline_access',
-    'Channel.Create',
-    'Channel.ReadBasic.All',
+    'User.Read',
     'ChannelMessage.Send',
-    'Team.ReadBasic.All',
-    'Chat.ReadWrite',
+    'ChatMessage.Send',
     'User-Mail.ReadWrite.All',
   ],
-=======
-  scope: ['User.Read', 'ChannelMessage.Send', 'ChatMessage.Send'],
->>>>>>> fd3f039d
   authUrl: 'https://login.microsoftonline.com/common/oauth2/v2.0/authorize',
   tokenUrl: 'https://login.microsoftonline.com/common/oauth2/v2.0/token',
   validate: async ({ auth }) => {
